--- conflicted
+++ resolved
@@ -28,14 +28,10 @@
 	rm -rf $@
 	haddock -h -o $@ *.hs
 
-<<<<<<< HEAD
-$(SRCDIR)/Version.lhs:	*.hs
-=======
 %.html:	%.md
 	markdown $< >$@
 
-Version.lhs:	*.hs
->>>>>>> a2cf8797
+$(SRCDIR)/Version.lhs:	*.hs
 	@echo "Generating Version.lhs for version $(VERSION)"
 	@rm -f $@
 	@printf "Version.lhs automatically generated:  DO NOT EDIT\n" > $@
