--- conflicted
+++ resolved
@@ -22,10 +22,7 @@
 import Flatten
 import Options (optUseStd)
 import Unbranch
-<<<<<<< HEAD
-=======
 import Config (wordSize,wordSizeBytes)
->>>>>>> a41531fe
 
 
 -- |Normalise a list of file items, storing the results in the current module.
