# Fix bugs:

* Assertion failed in `test-cases/multictr.wybe`
<<<<<<< HEAD
* `test-cases/stmt_for.wybe` gets "Internal error: Generator expression producing unexpected vars?"
* `test-cases/stmt_when.wybe` and `test-cases/stmt_unless.wybe`: compiled but not generating expected outputs
* `test-cases/stmt_if.wybe` gets "Internal error: Semidet proc call {..} in a Det context...“: should check how to call a test proc
* `test-cases/proc_gcd.wybe` gets "Internal error: Local variable not in scope: "r#0""
* `test-cases/multi_out.wybe` gets "clang: error: linker command failed with exit code 1 (use -v to see invocation)..." - should fix accessing to multi return variables
* `test-cases/exp_print.wybe` when println a double quoted string, it always produces an extra newline:

The reason is in `wybe.wybe`, !nl is redundant in println(x:string) proc as the puts() function in C has a new line character appended to the output already. In turn, if we remove the !nl, then print() and println() are duplicated to each other.

* `test-cases/alias.wybe` Still gets seg faults; cannot access data structure fields
* `test-cases/import.wybe` Still get the error "No main (top-level) code in module 'import'; not building executable"
* `test-cases/type_list.wybe` gets "Internal error: Semidet proc call {test type_list.intlist.<0>tail(x:type_list.intlist @type_list:9:43, ?tmp$4:type_list.intlist @type_list:9:38)} in a Det context"
* `test-cases/io.wybe` gets "Error detected during generating low level code in io; Uninitialised variable 'wybe.io$io'"

=======
* `test-cases/stmt_if` Internal error: Local variable not in scope: "r#0"
* `test-cases/escape3.wybe` should alloc a new space to p2
* `test-cases/escape_recursion1.wybe` should report compiler error if there's a
  false condition branh in if statement
>>>>>>> 19b43613

# Documentation:
* Write Wybe intro
* Write setup/build/install document


# Complete the implementation:
* Infer when test calls are certain to succeed and consider them Det
* Generate print and comparison methods for user defined types
* Generate string function for user defined types, once we have decent strings
* Support many non-constant constructors
* Handle building `.o` files for foreign code using `make` or alternatives
* Ensure a variable both assigned and used in a statement has the assignment
  happen first, wherever it appears in the statement
* Support versioning for libraries
* Support auto-download for libraries (with sandboxing and caching)


# Error checking:
* Error if foreign call has no outputs; suggest use !I/O.
* Ensure no statement binds the same variable multiple times


# Improve error handling:
* Give meaningful message for errors detected in generated procs
* Detect and report use of uninitialised variables, including update
   of uninitialised variables
* Type and mode check foreign call arguments for llvm and lpvm calls;
  don't abort compiler on errors.


# Complete the language:
* Support higher order procs and functions
* Fix the syntax!
    * At expression level, support infix ops, where the ops are sequences of
      operator characters
    * At statement level, allow unary procs to omit parentheses;
      eg `print foo` instead of `print(foo)`
    * At statement level, support brace-enclosed statement sequence as
      statement; then revise proc body to be single statement
    * Interpolation (string and array)
        * "...@foo..." = "..." ++ foo ++ "..."
	* "...@(foo(bar,baz))..." = "..." ++ foo(bar,baz) ++ "..."
	* [foo,@bar(baz),zip] = [foo] ++ bar(baz) ++ [zip]
	* if ++ can run backwards, then [?foo,@?bar] and [@?foo,bar] can be patterns
	* with this, no need for [ ... | ...] syntax
* Provide way to give top-level initial value to resources
* Support automatic type conversion?
* Design/implement interface to call wybe from C
* Support polymorphism
* Provide switch-on-constructor syntax and implementation
* Support subtypes
* Support generators (lazy lists)
* Support declared laziness through multiple specialisation
* Support optional and named arguments
* Support generators (nondet procs)
* Support "commutative" resources, which don't need to be threaded everywhere
* Support unicode


# Library:
* Implement decent string type
* Map and set types
* Library of I/O operations using resources for streams
* Command line argument handling using resources
* Expandable array type


# Tooling:
* `wybedoc` utility with *markdown* support
* Wybe code reformatter/beautifier
* Tool to generate .wybe foreign interface file from C `.h` file
* Parser and scanner generators


# Optimise:
* Extend read-after-write to support read with intervening write with different
  offset
* Keep track of bounds on tags to avoid unnecessary tests and allow tag switches
* Revise handling of inverse ops and other implied instructions to search for
  instruction variants instead of inserting them into table
* Move some argument threading into memory (global variables)
* Remove unneeded input and unchanged output arguments globally
* Multiple specialisation
* Inter-procedure common sub-expression elimination
* Code hoisting
* Destructive update transformation (CTGC)
* delay instructions until their outputs are needed
    * delay into one arm of a branch if only one arm needs the outputs
* Remove redundant mutate prim that will be overwritten by following mutates
  e.g. in person1.wybe, the first mutate of lastname could be removed in final LPVM


# Build System:
* Record procs before inlining to allow rebuild when dependencies change


# Blocks:
* add Procedure id for global module level procedures
* Insert target triple into the definition of LLVMAST.Module during
  creation.


# Emit:
* Improve Logging


# Make:
* Add creation of cabal sandbox and dependency install


# Porting:
* to Linux
* to Windows
* Rewrite compiler in Wybe<|MERGE_RESOLUTION|>--- conflicted
+++ resolved
@@ -1,10 +1,8 @@
 # Fix bugs:
 
 * Assertion failed in `test-cases/multictr.wybe`
-<<<<<<< HEAD
 * `test-cases/stmt_for.wybe` gets "Internal error: Generator expression producing unexpected vars?"
 * `test-cases/stmt_when.wybe` and `test-cases/stmt_unless.wybe`: compiled but not generating expected outputs
-* `test-cases/stmt_if.wybe` gets "Internal error: Semidet proc call {..} in a Det context...“: should check how to call a test proc
 * `test-cases/proc_gcd.wybe` gets "Internal error: Local variable not in scope: "r#0""
 * `test-cases/multi_out.wybe` gets "clang: error: linker command failed with exit code 1 (use -v to see invocation)..." - should fix accessing to multi return variables
 * `test-cases/exp_print.wybe` when println a double quoted string, it always produces an extra newline:
@@ -15,13 +13,10 @@
 * `test-cases/import.wybe` Still get the error "No main (top-level) code in module 'import'; not building executable"
 * `test-cases/type_list.wybe` gets "Internal error: Semidet proc call {test type_list.intlist.<0>tail(x:type_list.intlist @type_list:9:43, ?tmp$4:type_list.intlist @type_list:9:38)} in a Det context"
 * `test-cases/io.wybe` gets "Error detected during generating low level code in io; Uninitialised variable 'wybe.io$io'"
-
-=======
-* `test-cases/stmt_if` Internal error: Local variable not in scope: "r#0"
+* `test-cases/stmt_if.wybe` Internal error: Local variable not in scope: "r#0"
 * `test-cases/escape3.wybe` should alloc a new space to p2
 * `test-cases/escape_recursion1.wybe` should report compiler error if there's a
   false condition branh in if statement
->>>>>>> 19b43613
 
 # Documentation:
 * Write Wybe intro
